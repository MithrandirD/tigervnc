--- conflicted
+++ resolved
@@ -46,19 +46,7 @@
   setSocketTimeouts();
   lastEventTime = time(0);
 
-<<<<<<< HEAD
-  // Initialise security
-  CharArray sec_types_str;
-  if (reverseConnection)
-    sec_types_str.buf = rfb::Server::rev_sec_types.getData();
-  else
-    sec_types_str.buf = rfb::Server::sec_types.getData();
-  std::list<int> sec_types = parseSecTypes(sec_types_str.buf);
-  std::list<int>::iterator i;
-  for (i=sec_types.begin(); i!=sec_types.end(); i++) {
-    addSecType(*i);
-  }
-
+  // Add this client to the VNCServerST
   if (server->m_pFTManager != NULL) {
     SFileTransfer *pFT = server->m_pFTManager->createObject(sock);
     if (pFT != NULL) {
@@ -66,9 +54,6 @@
     }
   }
 
-=======
-  // Add this client to the VNCServerST
->>>>>>> 590db877
   server->clients.push_front(this);
 }
 
