--- conflicted
+++ resolved
@@ -741,12 +741,8 @@
   -DFLTK_INCLUDE_DIR=%{xorg_buildroot}%{_includedir} \
   -DBUILD_STATIC=1 \
   -DCMAKE_BUILD_TYPE=Release \
-<<<<<<< HEAD
-  -DUSE_INCLUDED_ZLIB=0 \
   -DZLIB_INCLUDE_DIR=%{_includedir} \
   -DZLIB_LIBRARY=%{_libdir}/libz.a \
-=======
->>>>>>> 4cf2d3a6
   -DCMAKE_INSTALL_PREFIX=%{_prefix}
 
 make %{?_smp_mflags}
