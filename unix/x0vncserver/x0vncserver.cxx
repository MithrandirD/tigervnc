--- conflicted
+++ resolved
@@ -371,9 +371,8 @@
 
 static void printVersion(FILE *fp)
 {
-<<<<<<< HEAD
   fprintf(fp, "TightVNC Server version %s, built %s\n",
-          VERSION, buildtime);
+          PACKAGE_VERSION, buildtime);
 }
 
 static void usage()
@@ -381,11 +380,6 @@
   printVersion(stderr);
   fprintf(stderr, "\nUsage: %s [<parameters>]\n", programName);
   fprintf(stderr, "       %s --version\n", programName);
-=======
-  fprintf(stderr, "TightVNC Server version %s, built %s\n\n",
-          PACKAGE_VERSION, buildtime);
-  fprintf(stderr, "Usage: %s [<parameters>]\n", programName);
->>>>>>> 68afc564
   fprintf(stderr,"\n"
           "Parameters can be turned on with -<param> or off with -<param>=0\n"
           "Parameters which take a value can be specified as "
